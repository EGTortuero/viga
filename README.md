# VIGA
De novo Viral Genome Annotator

<<<<<<< HEAD
VIGA is a script written in Python 3 that annotates viral genomes automatically (using a <i>de novo</i> algorithm) and predict the function of their proteins using BLAST and HMMER. This script works in UNIX-based OS, including MacOSX and the Windows Subsystem for Linux.
=======
VIGA is a script written in Python 2.7 (nowadays it is Python 3) that annotates viral genomes automatically (using a <i>de novo</i> algorithm) and predict the function of their proteins using BLAST and HMMER. This script works in UNIX-based OS, including MacOSX.

Nowadays, it is highly convenient to use the following command for the developer version: git clone https://github.com/EGTortuero/viga.git --branch developer
>>>>>>> 254d7bd0

## REQUIREMENTS:

Before using this script, the following Python modules and programs should be installed:

* Python modules:
	- BCBio.GFF (https://github.com/chapmanb/bcbb/tree/master/gff)
	- Biopython (Bio module; Cock et al. 2009)
	- Numpy (https://github.com/numpy/numpy)
	- Scipy (https://github.com/scipy/scipy)

* Programs:
	- LASTZ (Harris 2007): it is used to predict the circularity of the contigs. The program is publicly available at https://github.com/lastz/lastz under the MIT licence.
	- INFERNAL (Nawrocki and Eddy 2013): it is used to predict ribosomal RNA in the contigs when using the RFAM database (Nawrocki et al. 2015). This program is publicly available at http://eddylab.org/infernal/ under the BSD licence and RFAM database is available at ftp://ftp.ebi.ac.uk/pub/databases/Rfam/
	- ARAGORN (Laslett and Canback 2004): it is used to predict tRNA sequences in the contig. This program is publicly available at http://mbio-serv2.mbioekol.lu.se/ARAGORN/ under the GPLv2 licence.
	- PILERCR (Edgar 2007): it is used to predict CRISPR repeats in your contig. This program is freely available at http://drive5.com/pilercr/ under a public licence.
	- Prodigal (Hyatt et al. 2010): it is used to predict the ORFs. When the contig is smaller than 100,000 bp, MetaProdigal (Hyatt et al. 2012) is automatically activated instead of normal Prodigal. This program is publicly available at https://github.com/hyattpd/prodigal/releases/ under the GPLv3 licence.
        - Prodigal-GV (Camargo et al. 2023): this variant of Prodigal contains updated models for ORF detection in giant viruses and bacteriophages with alternate stop codons ("genetic code 15"). This approach is recommended for the annotation of bacteriophages, especially crAss-like phages (Cook et al. 2023). This program is available at https://github.com/apcamargo/prodigal-gv under the GPLv3 licence.  
	- DIAMOND (Buchfink et al. 2015): it is used to predict the function of proteins according to homology. This program is publicly available at https://github.com/bbuchfink/diamond under the GPLv3 licence. Databases must be created from FASTA files according to their instructions before running.
	- BLAST+ (Camacho et al. 2008): it is used to predict the function of the predicted proteins according to homology when DIAMOND is not able to retrieve any hit or such hit is a 'hypothetical protein'. This suite is publicly available at ftp://ftp.ncbi.nlm.nih.gov/blast/executables/blast+/LATEST/ under the GPLv2 licence. Databases are available at ftp://ftp.ncbi.nlm.nih.gov/blast/db/ or created using makeblastdb command.
	- HMMER (Finn et al. 2011): it is used to add more information of the predicted proteins according to Hidden Markov Models. This suite is publicly available at http://hmmer.org/ under the GPLv3 licence. Databases must be in HMM format and an example of potential database is PVOGs (http://dmk-brain.ecn.uiowa.edu/VOG/downloads/All/AllvogHMMprofiles.tar.gz).

**Although you can install these programs manually, we strongly recommend the use of the installation bash script 'install.sh' to facilitate the installation of all these dependencies. After running the installation script, and before running VIGA, you must run the 'create_db.sh' bash script to install all requested databases.** In this case, the databases that the program uses are RFAM (Nawrocki et al. 2015), RefSeq Viral Proteins (Brister et al. 2015), Prokaryotic Viral Orthologous Genes (PVOGs; Grazziotin et al. 2017), Reference Viral DataBase (RVDB; Bigot et al. 2020) and VOGs (Marz et al. 2014) which will be formatted automatically to be used in BLAST, DIAMOND and HMMER.

When using this program, you must cite their use:

	González-Tortuero E, Sutton TDS, Velayudhan V, Shkoporov AN, Draper LA, Stockdale SR, Ross RP, Hill C (2018) VIGA: a sensitive, precise and automatic de novo VIral Genome Annotator. bioRxiv 277509; doi: https://doi.org/10.1101/277509 

## PARAMETERS:

The program has the following two types of arguments:

### Mandatory parameters:

<table>
<tr><td>--input FASTAFILE</td><td>Input file as a nucleotidic FASTA file. It can contains multiple sequences (e.g. metagenomic contigs)</td></tr>
<tr><td>--modifiers TEXTFILE</td><td>Input file as a plain text file with the modifiers per every FASTA header according to SeqIn (https://www.ncbi.nlm.nih.gov/Sequin/modifiers.html). All modifiers must be written in a single line and are separated by a single space character. No space should be placed besides the = sign. For example: [organism=Serratia marcescens subsp. marcescens] [sub-species=marcescens] [strain=AH0650_Sm1] [moltype=DNA] [tech=wgs] [gcode=11] [country=Australia] [isolation-source=sputum]. This line will be copied and printed along with the record name as the definition line of every contig sequence.</tr></td>
</table>

### Advanced general parameters:

<table>
<tr><td>--out OUTPUTNAME</td><td>Name of the outputs files without extensions, as the program will add them automatically. By default, the program will use the input name as the output.</td></tr>
<tr><td>--locus STRING</td><td>Name of the contigs/sequences. If the input is a multiFASTA file, please put a general name as the program will add the number of the contig at the end of the name. By default, the name of the contigs will be "LOC".</td></tr>
<tr><td>--threads INT</td><td>Number of threads/CPUs. By default, the program will use all available CPUs.</td></tr>
<tr><td>--mincontigsize INT</td><td>Minimum contig length to be considered in the final files. By default, the program only consider from 200 bp.</td></tr><tr><td>--blast</td><td>Using BLAST to predict protein function based on homology. By default, DIAMOND (fast approach) will be used instead of BLAST, but it is highly recommendable to use BLAST for better results</td></tr>
</table>

### Advanced parameters for contig shape prediction:

<table>
<tr><td>--readlength INT</td><td>Read length for the circularity prediction (default: 101 bp)</td></tr>
<tr><td>--windowsize INT</td><td>Window length used to determine the origin of replication in circular contigs according to the cumulative GC skew(default: 100 bp)</td></tr>
<tr><td>--slidingsize INT</td><td>Sliding window length used to determine the origin of replication in circular contigs according to the cumulative GC skew(default: 10 bp)</td></tr>
</table>

### Advanced parameters for CRISPR detection prediction:

<table>
<tr><td>--minrepeat INT</td><td>Minimum repeat length for CRISPR detection (Default: 16)</td></tr>
<tr><td>--maxrepeat INT</td><td>Maximum repeat length for CRISPR detection (Default: 64)</td></tr>
<tr><td>--minspacer INT</td><td>Minimum spacer length for CRISPR detection (Default: 8)</td></tr>
<tr><td>--maxspacer INT</td><td>Maximum spacer length for CRISPR detection (Default: 64)</td></tr>
</table>

### Advanced parameters for genetic code:

<table>
<tr><td>--prodigal-gv</td><td>Use Prodigal-GV for viral ORF prediction instead of Prodigal. In this case, there is no need to use the --gcode option, as this program includes all special genetic codes automatically. Recommended for some phages like crAss-like phages and in cases where there is a low gene density and no ncRNA elements where found (Default: False)</td></tr>
<tr><td>--gcode NUMBER</td><td>Number of GenBank translation table. At this moment, the available options are:
<table>
<tr><td>1</td><td>Standard genetic code [Eukaryotic]</td></tr>
<tr><td>2</td><td>Vertebrate mitochondrial code</td></tr>
<tr><td>3</td><td>Yeast mitochondrial code</td></tr>
<tr><td>4</td><td>Mycoplasma/Spiroplasma and Protozoan/mold/coelenterate mitochondrial code</td></tr>
<tr><td>5</td><td>Invertebrate mitochondrial code</td></tr>
<tr><td>6</td><td>Ciliate/dasycladacean/Hexamita nuclear code</td></tr>
<tr><td>9</td><td>Echinoderm/flatworm mitochondrial code</td></tr>
<tr><td>10</td><td>Euplotid nuclear code</td></tr>
<tr><td>11</td><td>Bacteria/Archaea/Phages/Plant plastid</td></tr>
<tr><td>12</td><td>Alternative yeast nuclear code</td></tr>
<tr><td>13</td><td>Ascidian mitochondrial code</td></tr>
<tr><td>14</td><td>Alternative flatworm mitochondrial code</td></tr>
<tr><td>16</td><td>Chlorophycean mitochondrial code</td></tr>
<tr><td>21</td><td>Trematode mitochondrial code</td></tr>
<tr><td>22</td><td>Scedenesmus obliquus mitochondrial code</td></tr>
<tr><td>23</td><td>Thraustochytrium mitochondrial code</td></tr>
<tr><td>24</td><td>Pterobranquia mitochondrial code</td></tr>
<tr><td>25</td><td>Gracilibacteria and Candidate division SR1</td></tr>
<tr><td>26</td><td>Pachysolen tannophilus nuclear code</td></tr>
<tr><td>27</td><td>Karyorelict nuclear code</td></tr>
<tr><td>28</td><td>Condylostoma nuclear code</td></tr>
<tr><td>29</td><td>Mesodinium nuclear code</td></tr>
<tr><td>30</td><td>Peritrich nuclear code</td></tr>
<tr><td>31</td><td>Blastocrithidia nuclear code</td></tr>
<tr><td>33</td><td>Cephalodiscidae mitochondrial code</td></tr>	
</table>
By default, the program will use the translation table no. 11</td></tr>
</table>

### Advanced parameters for GenBank division:

<table>
<tr><td>--typedata BCT|CON|VRL|PHG</td><td>GenBank Division: One of the following codes:
<table>
<tr><td>BCT</td><td>Prokaryotic chromosome</td></tr>
<tr><td>VRL</td><td>Eukaryotic/Archaea virus</td></tr>
<tr><td>PHG</td><td>Phages</td></tr>
<tr><td>CON</td><td>Contig</td></tr>
</table>
By default, the program will consider every sequence as a contig (CON)</td></tr>
</table>

### Advanced parameters for the ncRNA prediction based on Covariance Models:
<table>
<tr><td>--norfam</td><td>Don't run RFAM to predict other ncRNAs, apart of rRNAs and tRNAs. (Default: False)</td></tr>
<tr><td>--rfamdb RFAMDB</td><td>RFAM Database that will be used for the ncRNA prediction. RFAMDB should be in the format "/full/path/to/rfamdb/Rfam.cm" and must be compressed accordingly (see INFERNAL manual) before running the script. By default, the program will try to search Rfam inside the folder database/ (after running the Create_databases.sh script)</td></tr>
</table>

### Advanced parameters for protein function prediction based on homology using DIAMOND:

<table>
<tr><td>--diamonddb DIAMONDDB</td><td>DIAMOND Database that will be used for the protein function prediction. The database must be created from a amino acid FASTA file as indicated in https://github.com/bbuchfink/diamond. By default, the program will try to search the RefSeq Viral Protein DB formatted for its use in Diamond inside the folder database/ only if --blast parameter is disabled and after running the Create_databases.sh script</td></tr>
<tr><td>--diamondevalue FLOAT</td><td>DIAMOND e-value threshold. By default, the threshold will be 1e-05.</td></tr>
<tr><td>--diamondidthr FLOAT</td><td>DIAMOND identity threshold to consider that a protein belong to a specific hit. By default, the threshold is 50.0 %</td></tr>
<tr><td>--diamondcoverthr FLOAT</td><td>DIAMOND coverage threshold to consider that a protein belong to a specific hit. By default, the threshold is 50.0 %</td></tr>
</table>

### Advanced parameters for protein function prediction based on homology using BLAST:

<table>
<tr><td>--blastdb BLASTDB</td><td>BLAST Database that will be used to refine the protein function prediction in hypothetical proteins. The database must be an amino acid one, not nucleotidic. By default, the program will try to search the RefSeq Viral Protein DB formatted for its use in BLAST inside the folder database/ only if --blast parameter is ensabled and after running the Create_databases.sh script</td></tr>
<tr><td>--blastexh</td><td>Use of exhaustive BLAST to predict the proteins by homology according to Fozo et al. (2010). In this case, the search will be done using a word size of 2, a gap open penalty of 8, a gap extension penalty of 2, the PAM70 matrix instead of the BLOSUM62 and no compositional based statistics. This method is more accurate to predict the functions of the proteins but it is slower than BLAST default parameters. By default, exhaustive BLAST is disabled.</td></tr>
<tr><td>--blastevalue FLOAT</td><td>BLAST e-value threshold. By default, the threshold will be 1e-05.</td></tr>
<tr><td>--blastidthr FLOAT</td><td>BLAST identity threshold to consider that a protein belong to a specific hit. By default, the threshold is 50.0 %</td></tr>
<tr><td>--blastcoverthr FLOAT</td><td>BLAST coverage threshold to consider that a protein belong to a specific hit. By default, the threshold is 50.0 %</td></tr>
</table>

### Advanced parameters for protein function annotation based on Hidden Markov Models using HMMer:

<table>
<tr><td>--nohmmer</td><td>Running only BLAST to predict protein function. In this case, the program will run fast. By default, this option is DISABLED.</td></tr>
<tr><td>--hmmerdb HMMDB</td><td>HMMer Database that will be used to add additional information for all proteins according to Hidden Markov Models. This database must be in HMM format and it is mandatory if --nohmmer is disabled."</td></tr>
<tr><td>--hmmerevalue FLOAT</td><td>HMMer e-value threshold. By default, the threshold is 1e-03.</td></tr>
<tr><td>--hmmeridthr FLOAT</td><td>HMMer identity threshold. By default, the threshold is 50.0 %</td></tr>
<tr><td>--hmmercoverthr FLOAT</td><td>HMMer coverage threshold. By default, the threshold is 50.0 %</td></tr>
</table>

## Examples (Pending to modify)
An example of execution (using only basic parameters) is:

	python VIGA.py --input contigs.fasta --diamonddb databases/refseq_viral_proteins --blastdb databases/refseq_viral_proteins --hmmerdb databases/PVOGS.hmm --rfamdb databases/Rfam.cm --modifiers modifiers.txt

Another example (this time disabling the use of HMMer, which allows a fast execution of the pipeline) is:

	python VIGA.py --input contigs.fasta --diamonddb databases/refseq_viral_proteins --blastdb databases/refseq_viral_proteins --nohmmer --rfamdb databases/rfam/Rfam.cm --modifiers ../modifiers.txt
	
Finally, in case that you need to run the pipeline in a server, computer cluster or supercomputer, using the --threads parameter is highly recommended:

	python VIGA.py --input contigs.fasta --diamonddb databases/refseq_viral_proteins --blastdb databases/refseq_viral_proteins --nohmmer --rfamdb databases/rfam/Rfam.cm --modifiers ../modifiers.txt --threads 10

## HISTORY OF THE SOURCE CODE:

In this branch, there will be program versions with proposed changes. After being tested multiple times, these changes might (or not) be considered to update the main source code in the master branch. 

* v.0.12.1 - Added the option of running Prodigal-GV instead of Prodigal as well as fixed some issues related with the generation of output files as a consequence of several changes in the Features in Biopython.
* v.0.12.0 - Uploaded developer version of the source code. In this case, the idea is to automate the process of installation, creation of databases and minimising the number of required parameters to be used. In future versions, it will be also implemented the automation of the PVOGs and RVDB output interpretation (based on Moura de Sousa et al. 2021)

## REFERENCES:

	- Bigot T, Temmam S, Pérot P, Eloit M (2020) RVDB-prot, a reference viral protein database and its HMM profiles. F1000Research 8: 530.
	- Brister JR, Ako-Adjei D, Bao Y, Blinkova O (2015) NCBI viral genomes resource. Nucleic Acids Research 43: D571–7.
	- Brown CT, Olm MR, Thomas BC, Banfield JF (2016) Measurement of bacterial replication rates in microbial communities. Nature Biotechnology 34: 1256-63.
	- Buchfink B, Xie C, Huson DH (2015) Fast and sensitive protein alignment using DIAMOND. Nature Methods 12: 59-60.
	- Camacho C, Coulouris G, Avagyan V, Ma N, Papadopoulos J, Bealer K, Madden TL (2008) BLAST+: architecture and applications. BMC Bioinformatics 10: 421.
        - Camargo AP, Roux S, Schulz F, Babinski M, Xu Y, Hu B, Chain PSG, Nayfach S, Kyrpides NC (2023) Identification of mobile genetic elements with geNomad. Nature Biotechnology: 1-10
	- Cook R, Telatin A, Bouras G, Camargo AP, Larralde M, Edwards RA, Adriaenssens EM (2023) Predicting stop codon reassignment improves functional annotation of bacteriophages. bioRxiv 19: 2023.12.19.572299.
	- Edgar RC (2007) PILER-CR: fast and accurate identification of CRISPR repeats. BMC Bioinformatics 8:18.
	- Finn RD, Clements J, Eddy SR (2011) HMMER web server: interactive sequence similarity searching. Nucleic Acids Research 39: W29-37.
	- Fozo EM, Makarova KS, Shabalina SA, Yutin N, Koonin EV, Storz G (2010) Abundance of type I toxin-antitoxin systems in bacteria: searches for new candidates and discovery of novel families. Nucleic Acids Research 38: 3743-59.
	- Grazziotin AL, Koonin EV, Kristensen DM (2017) Prokaryotic Virus Orthologous Groups (pVOGs): a resource for comparative genomics and protein family annotation. Nucleic Acids Research 45: D491–8.
	- Harris RS (2007) Improved pairwise alignment of genomic DNA. Ph.D. Thesis, The Pennsylvania State University. 
	- Hyatt D, Chen GL, Locascio PF, Land ML, Larimer FW, Hauser LJ (2010) Prodigal: prokaryotic gene recognition and translation initiation site identification. BMC Bioinformatics 11: 119.
	- Hyatt D, Locascio PF, Hauser LJ, Uberbacher EC (2012) Gene and translation initiation site prediction in metagenomic sequences. Bioinformatics 28: 2223-30.
	- Laslett D, Canback B (2004) ARAGORN, a program to detect tRNA genes and tmRNA genes in nucleotide sequences. Nucleic Acids Research 32: 11–16.
	- Marz M, Beerenwinkel N, Drosten C, Fricke M, Frishman D, Hofacker IL, Hoffmann D, Middendorf M, Rattei T, Stadler PF, Töpfer A (2014) Challenges in RNA virus bioinformatics. Bioinformatics 30: 1793-9.
	- Moura de Sousa JA, Pfeifer E, Touchon M, Rocha EPC (2021) Causes and consequences of bacteriophage diversification via genetic exchanges across lifestyles and bacterial taxa. Molecular Biology and Evolution, msab044: https://doi.org/10.1093/molbev/msab044
	- Nawrocki EP, Eddy SR (2013) Infernal 1.1: 100-fold faster RNA homology searches. Bioinformatics 29: 2933-35.
	- Nawrocki EP, Burge SW, Bateman A, Daub J, Eberhardt RY, Eddy SR, Floden EW, Gardner PP, Jones TA, Tate J, Finn RD (2013) Rfam 12.0: updates to the RNA families database. Nucleic Acids Research 43: D130-7.
	- Saripella GV, Sonnhammer EL, Forslund K (2016) Benchmarking the next generation of homology inference tools. Bioinformatics 32: 2636-41.
	- Seemann T (2014) Prokka: rapid prokaryote genome annotation. Bioinformatics 30: 2068-9.
	- Shah N, Nute MG, Warnow T, Pop M (in press) Misunderstood parameter of NCBI BLAST impacts the correctness of bioinformatics workflows. Bioinformatics doi: 10.1093/bioinformatics/xxxxx<|MERGE_RESOLUTION|>--- conflicted
+++ resolved
@@ -1,13 +1,7 @@
 # VIGA
 De novo Viral Genome Annotator
 
-<<<<<<< HEAD
 VIGA is a script written in Python 3 that annotates viral genomes automatically (using a <i>de novo</i> algorithm) and predict the function of their proteins using BLAST and HMMER. This script works in UNIX-based OS, including MacOSX and the Windows Subsystem for Linux.
-=======
-VIGA is a script written in Python 2.7 (nowadays it is Python 3) that annotates viral genomes automatically (using a <i>de novo</i> algorithm) and predict the function of their proteins using BLAST and HMMER. This script works in UNIX-based OS, including MacOSX.
-
-Nowadays, it is highly convenient to use the following command for the developer version: git clone https://github.com/EGTortuero/viga.git --branch developer
->>>>>>> 254d7bd0
 
 ## REQUIREMENTS:
 
@@ -25,7 +19,7 @@
 	- ARAGORN (Laslett and Canback 2004): it is used to predict tRNA sequences in the contig. This program is publicly available at http://mbio-serv2.mbioekol.lu.se/ARAGORN/ under the GPLv2 licence.
 	- PILERCR (Edgar 2007): it is used to predict CRISPR repeats in your contig. This program is freely available at http://drive5.com/pilercr/ under a public licence.
 	- Prodigal (Hyatt et al. 2010): it is used to predict the ORFs. When the contig is smaller than 100,000 bp, MetaProdigal (Hyatt et al. 2012) is automatically activated instead of normal Prodigal. This program is publicly available at https://github.com/hyattpd/prodigal/releases/ under the GPLv3 licence.
-        - Prodigal-GV (Camargo et al. 2023): this variant of Prodigal contains updated models for ORF detection in giant viruses and bacteriophages with alternate stop codons ("genetic code 15"). This approach is recommended for the annotation of bacteriophages, especially crAss-like phages (Cook et al. 2023). This program is available at https://github.com/apcamargo/prodigal-gv under the GPLv3 licence.  
+  - Prodigal-GV (Camargo et al. 2023): this variant of Prodigal contains updated models for ORF detection in giant viruses and bacteriophages with alternate stop codons ("genetic code 15"). This approach is recommended for the annotation of bacteriophages, especially crAss-like phages (Cook et al. 2023). This program is available at https://github.com/apcamargo/prodigal-gv under the GPLv3 licence.  
 	- DIAMOND (Buchfink et al. 2015): it is used to predict the function of proteins according to homology. This program is publicly available at https://github.com/bbuchfink/diamond under the GPLv3 licence. Databases must be created from FASTA files according to their instructions before running.
 	- BLAST+ (Camacho et al. 2008): it is used to predict the function of the predicted proteins according to homology when DIAMOND is not able to retrieve any hit or such hit is a 'hypothetical protein'. This suite is publicly available at ftp://ftp.ncbi.nlm.nih.gov/blast/executables/blast+/LATEST/ under the GPLv2 licence. Databases are available at ftp://ftp.ncbi.nlm.nih.gov/blast/db/ or created using makeblastdb command.
 	- HMMER (Finn et al. 2011): it is used to add more information of the predicted proteins according to Hidden Markov Models. This suite is publicly available at http://hmmer.org/ under the GPLv3 licence. Databases must be in HMM format and an example of potential database is PVOGs (http://dmk-brain.ecn.uiowa.edu/VOG/downloads/All/AllvogHMMprofiles.tar.gz).
